--- conflicted
+++ resolved
@@ -545,11 +545,7 @@
   
   //Round 1: chirality check
   std::vector<std::pair<double,Eigen::Vector4d>,Eigen::aligned_allocator< std::pair<double,Eigen::Vector4d> > > quaternions2;
-<<<<<<< HEAD
-  for( int i = 0; i < quaternions1.size(); i++ )
-=======
   for( size_t i = 0; i < quaternions1.size(); i++ )
->>>>>>> 2e2d2191
   {
     rotation_t Rinv = math::quaternion2rot(quaternions1[i].second);
     
@@ -639,9 +635,10 @@
     characteristicPolynomial.push_back(Jacobian(2,2)+Jacobian(1,1)+Jacobian(0,0));
     characteristicPolynomial.push_back(-Jacobian(2,2)*Jacobian(1,1)-Jacobian(2,2)*Jacobian(0,0)-Jacobian(1,1)*Jacobian(0,0)+pow(Jacobian(1,2),2)+pow(Jacobian(0,2),2)+pow(Jacobian(0,1),2));
     characteristicPolynomial.push_back(Jacobian(2,2)*Jacobian(1,1)*Jacobian(0,0)+2*Jacobian(1,2)*Jacobian(0,2)*Jacobian(0,1)-Jacobian(2,2)*pow(Jacobian(0,1),2)-pow(Jacobian(1,2),2)*Jacobian(0,0)-Jacobian(1,1)*pow(Jacobian(0,2),2));
-<<<<<<< HEAD
+
+    /* This is commented in the upstream repository.
     std::vector<double> roots = opengv::math::o3_roots( characteristicPolynomial );
-    
+
     bool allPositive = true;
     for( size_t i = 0; i < roots.size(); i++ )
     {
@@ -651,27 +648,9 @@
         break;
       }
     }
-    
-    if( true )//allPositive)//use all results for the moment
-=======
-    
-    
-    //const std::vector<double> roots = opengv::math::o3_roots( characteristicPolynomial );
-    //
-    //bool allPositive = true;
-    //for( size_t i = 0; i < roots.size(); i++ )
-    //{
-    //  if( roots[i] < 0.0 )
-    //  {
-    //    allPositive = false;
-    //    break;
-    //  }
-    //}
-    //
-    // use all results for the moment
-    //
-    //if( allPositive )
->>>>>>> 2e2d2191
+
+    if( allPositive )
+    */
     {
       //perform the polishing step
       Eigen::Vector3d cay = - Jacobian.inverse() * val;
