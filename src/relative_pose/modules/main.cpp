/******************************************************************************
 * Author:   Laurent Kneip                                                    *
 * Contact:  kneip.laurent@gmail.com                                          *
 * License:  Copyright (c) 2013 Laurent Kneip, ANU. All rights reserved.      *
 *                                                                            *
 * Redistribution and use in source and binary forms, with or without         *
 * modification, are permitted provided that the following conditions         *
 * are met:                                                                   *
 * * Redistributions of source code must retain the above copyright           *
 *   notice, this list of conditions and the following disclaimer.            *
 * * Redistributions in binary form must reproduce the above copyright        *
 *   notice, this list of conditions and the following disclaimer in the      *
 *   documentation and/or other materials provided with the distribution.     *
 * * Neither the name of ANU nor the names of its contributors may be         *
 *   used to endorse or promote products derived from this software without   *
 *   specific prior written permission.                                       *
 *                                                                            *
 * THIS SOFTWARE IS PROVIDED BY THE COPYRIGHT HOLDERS AND CONTRIBUTORS "AS IS"*
 * AND ANY EXPRESS OR IMPLIED WARRANTIES, INCLUDING, BUT NOT LIMITED TO, THE  *
 * IMPLIED WARRANTIES OF MERCHANTABILITY AND FITNESS FOR A PARTICULAR PURPOSE *
 * ARE DISCLAIMED. IN NO EVENT SHALL ANU OR THE CONTRIBUTORS BE LIABLE        *
 * FOR ANY DIRECT, INDIRECT, INCIDENTAL, SPECIAL, EXEMPLARY, OR CONSEQUENTIAL *
 * DAMAGES (INCLUDING, BUT NOT LIMITED TO, PROCUREMENT OF SUBSTITUTE GOODS OR *
 * SERVICES; LOSS OF USE, DATA, OR PROFITS; OR BUSINESS INTERRUPTION) HOWEVER *
 * CAUSED AND ON ANY THEORY OF LIABILITY, WHETHER IN CONTRACT, STRICT         *
 * LIABILITY, OR TORT (INCLUDING NEGLIGENCE OR OTHERWISE) ARISING IN ANY WAY  *
 * OUT OF THE USE OF THIS SOFTWARE, EVEN IF ADVISED OF THE POSSIBILITY OF     *
 * SUCH DAMAGE.                                                               *
 ******************************************************************************/


#include <math.h>
#include <vector>
#include <Eigen/NonLinearOptimization>
#include <Eigen/NumericalDiff>

#include <opengv/relative_pose/modules/main.hpp>
#include <opengv/relative_pose/modules/fivept_nister/modules.hpp>
#include <opengv/relative_pose/modules/fivept_stewenius/modules.hpp>
#include <opengv/relative_pose/modules/fivept_kneip/modules.hpp>
#include <opengv/relative_pose/modules/eigensolver/modules.hpp>
#include <opengv/relative_pose/modules/sixpt/modules.hpp>
#include <opengv/relative_pose/modules/ge/modules.hpp>
#include <opengv/OptimizationFunctor.hpp>
#include <opengv/math/arun.hpp>
#include <opengv/math/cayley.hpp>
#include <opengv/math/Sturm.hpp>

#include <stdio.h>
#include <iostream>

void
opengv::relative_pose::modules::fivept_stewenius_main(
    const Eigen::Matrix<double,9,4> & EE,
    complexEssentials_t & complexEssentials )
{
  Eigen::Matrix<double,10,20> A;
  fivept_stewenius::composeA(EE,A);

  Eigen::Matrix<double,10,10> A1 = A.block(0,0,10,10);
  Eigen::Matrix<double,10,10> A2 = A.block(0,10,10,10);

  Eigen::FullPivLU< Eigen::Matrix<double,10,10> > luA1(A1);
  Eigen::Matrix<double,10,10> A3 = luA1.inverse()*A2;

  Eigen::Matrix<double,10,10> M;
  M.block(0,0,3,10) = -A3.block(0,0,3,10);
  M.block(3,0,2,10) = -A3.block(4,0,2,10);
  M.row(5) = -A3.row(7);
  M.block(6,0,4,10) = Eigen::Matrix<double,4,10>::Zero();
  M(6,0) = 1.0;
  M(7,1) = 1.0;
  M(8,3) = 1.0;
  M(9,6) = 1.0;

  Eigen::EigenSolver< Eigen::Matrix<double,10,10> > Eig(M,true);

  //Eigen::Matrix<std::complex<double>,10,1> D = Eig.eigenvalues();
  Eigen::Matrix<std::complex<double>,10,10> V = Eig.eigenvectors();

  Eigen::Matrix<std::complex<double>,3,10> V1;
  V1 = V.block(6,0,3,10);

  Eigen::Matrix<std::complex<double>,3,10> V2;
  V2.row(0) = V.row(9);
  V2.row(1) = V.row(9);
  V2.row(2) = V.row(9);

  Eigen::Matrix<std::complex<double>,4,10> SOLS;

  for( int r = 0; r < 3; r++ )
  {
    for( int c = 0; c < 10; c++ )
      SOLS(r,c) = V1(r,c)/V2(r,c);
  }

  SOLS.row(3) = Eigen::Matrix<std::complex<double>,1,10>::
      Constant(std::complex<double>(1.0,0.0));

  Eigen::Matrix<std::complex<double>,9,10> Evec = EE * SOLS;

  Eigen::Matrix<std::complex<double>,1,10> norms;
  for( int c = 0; c < 10; c++ )
  {
    norms(0,c) = std::complex<double>(0.0,0.0);

    for( int r = 0; r < 9; r++ )
      norms(0,c) += pow( Evec(r,c), 2 );

    norms(0,c) = sqrt(norms(0,c));
  }

  Eigen::Matrix<std::complex<double>,9,10> EvecNorms;
  for( int i = 0; i < 9; i++ )
    EvecNorms.row(i) = norms;

  for( int r = 0; r < 9; r++ )
  {
    for( int c = 0; c < 10; c++ )
      Evec(r,c) = Evec(r,c) / EvecNorms(r,c);
  }

  for( int c = 0; c < 10; c++ )
  {
    complexEssential_t complexEssential;

    complexEssential.row(0) = Evec.block(0,c,3,1).transpose();
    complexEssential.row(1) = Evec.block(3,c,3,1).transpose();
    complexEssential.row(2) = Evec.block(6,c,3,1).transpose();

    complexEssentials.push_back(complexEssential);
  }
}

void
opengv::relative_pose::modules::fivept_nister_main(
    const Eigen::Matrix<double,9,4> & EE,
    essentials_t & essentials )
{
  Eigen::Matrix<double,10,20> A;
  fivept_nister::composeA(EE,A);

  Eigen::Matrix<double,10,10> A1 = A.block(0,0,10,10);
  Eigen::Matrix<double,10,10> A2 = A.block(0,10,10,10);

  Eigen::FullPivLU< Eigen::Matrix<double,10,10> > luA1(A1);
  Eigen::Matrix<double,10,10> A3 = luA1.inverse()*A2;

  Eigen::Matrix<double,1,4> b11_part1 = Eigen::Matrix<double,1,4>::Zero();
  b11_part1.block<1,3>(0,1) = A3.block<1,3>(4,0);
  Eigen::Matrix<double,1,4> b11_part2 = Eigen::Matrix<double,1,4>::Zero();
  b11_part2.block<1,3>(0,0) = A3.block<1,3>(5,0);
  Eigen::Matrix<double,1,4> b11 = b11_part1 - b11_part2;

  Eigen::Matrix<double,1,4> b21_part1 = Eigen::Matrix<double,1,4>::Zero();
  b21_part1.block<1,3>(0,1) = A3.block<1,3>(6,0);
  Eigen::Matrix<double,1,4> b21_part2 = Eigen::Matrix<double,1,4>::Zero();
  b21_part2.block<1,3>(0,0) = A3.block<1,3>(7,0);
  Eigen::Matrix<double,1,4> b21 = b21_part1 - b21_part2;

  Eigen::Matrix<double,1,4> b31_part1 = Eigen::Matrix<double,1,4>::Zero();
  b31_part1.block<1,3>(0,1) = A3.block<1,3>(8,0);
  Eigen::Matrix<double,1,4> b31_part2 = Eigen::Matrix<double,1,4>::Zero();
  b31_part2.block<1,3>(0,0) = A3.block<1,3>(9,0);
  Eigen::Matrix<double,1,4> b31 = b31_part1 - b31_part2;

  Eigen::Matrix<double,1,4> b12_part1 = Eigen::Matrix<double,1,4>::Zero();
  b12_part1.block<1,3>(0,1) = A3.block<1,3>(4,3);
  Eigen::Matrix<double,1,4> b12_part2 = Eigen::Matrix<double,1,4>::Zero();
  b12_part2.block<1,3>(0,0) = A3.block<1,3>(5,3);
  Eigen::Matrix<double,1,4> b12 = b12_part1 - b12_part2;

  Eigen::Matrix<double,1,4> b22_part1 = Eigen::Matrix<double,1,4>::Zero();
  b22_part1.block<1,3>(0,1) = A3.block<1,3>(6,3);
  Eigen::Matrix<double,1,4> b22_part2 = Eigen::Matrix<double,1,4>::Zero();
  b22_part2.block<1,3>(0,0) = A3.block<1,3>(7,3);
  Eigen::Matrix<double,1,4> b22 = b22_part1 - b22_part2;

  Eigen::Matrix<double,1,4> b32_part1 = Eigen::Matrix<double,1,4>::Zero();
  b32_part1.block<1,3>(0,1) = A3.block<1,3>(8,3);
  Eigen::Matrix<double,1,4> b32_part2 = Eigen::Matrix<double,1,4>::Zero();
  b32_part2.block<1,3>(0,0) = A3.block<1,3>(9,3);
  Eigen::Matrix<double,1,4> b32 = b32_part1 - b32_part2;

  Eigen::Matrix<double,1,5> b13_part1 = Eigen::Matrix<double,1,5>::Zero();
  b13_part1.block<1,4>(0,1) = A3.block<1,4>(4,6);
  Eigen::Matrix<double,1,5> b13_part2 = Eigen::Matrix<double,1,5>::Zero();
  b13_part2.block<1,4>(0,0) = A3.block<1,4>(5,6);
  Eigen::Matrix<double,1,5> b13 = b13_part1 - b13_part2;

  Eigen::Matrix<double,1,5> b23_part1 = Eigen::Matrix<double,1,5>::Zero();
  b23_part1.block<1,4>(0,1) = A3.block<1,4>(6,6);
  Eigen::Matrix<double,1,5> b23_part2 = Eigen::Matrix<double,1,5>::Zero();
  b23_part2.block<1,4>(0,0) = A3.block<1,4>(7,6);
  Eigen::Matrix<double,1,5> b23 = b23_part1 - b23_part2;

  Eigen::Matrix<double,1,5> b33_part1 = Eigen::Matrix<double,1,5>::Zero();
  b33_part1.block<1,4>(0,1) = A3.block<1,4>(8,6);
  Eigen::Matrix<double,1,5> b33_part2 = Eigen::Matrix<double,1,5>::Zero();
  b33_part2.block<1,4>(0,0) = A3.block<1,4>(9,6);
  Eigen::Matrix<double,1,5> b33 = b33_part1 - b33_part2;

  Eigen::Matrix<double,1,8> p1_part1;
  fivept_nister::computeSeventhOrderPolynomial(b23,b12,p1_part1);
  Eigen::Matrix<double,1,8> p1_part2;
  fivept_nister::computeSeventhOrderPolynomial(b13,b22,p1_part2);
  Eigen::Matrix<double,1,8> p1 = p1_part1 - p1_part2;
  Eigen::Matrix<double,1,8> p2_part1;
  fivept_nister::computeSeventhOrderPolynomial(b13,b21,p2_part1);
  Eigen::Matrix<double,1,8> p2_part2;
  fivept_nister::computeSeventhOrderPolynomial(b23,b11,p2_part2);
  Eigen::Matrix<double,1,8> p2 = p2_part1 - p2_part2;
  Eigen::Matrix<double,1,7> p3_part1;
  fivept_nister::computeSixthOrderPolynomial(b11,b22,p3_part1);
  Eigen::Matrix<double,1,7> p3_part2;
  fivept_nister::computeSixthOrderPolynomial(b12,b21,p3_part2);
  Eigen::Matrix<double,1,7> p3 = p3_part1 - p3_part2;

  Eigen::Matrix<double,1,11> p_order10_part1;
  fivept_nister::computeTenthOrderPolynomialFrom73(p1,b31,p_order10_part1);
  Eigen::Matrix<double,1,11> p_order10_part2;
  fivept_nister::computeTenthOrderPolynomialFrom73(p2,b32,p_order10_part2);
  Eigen::Matrix<double,1,11> p_order10_part3;
  fivept_nister::computeTenthOrderPolynomialFrom64(p3,b33,p_order10_part3);
  Eigen::Matrix<double,1,11> p_order10 =
      p_order10_part1 + p_order10_part2 + p_order10_part3;

  math::Sturm sturmSequence(p_order10);
  std::vector<double> roots = sturmSequence.findRoots();

  Eigen::MatrixXd Evec(9,roots.size());

  for( size_t i = 0; i < roots.size(); i++ )
  {
    double z = roots[i];
    double x = fivept_nister::polyVal(p1,z)/fivept_nister::polyVal(p3,z);
    double y = fivept_nister::polyVal(p2,z)/fivept_nister::polyVal(p3,z);

    //pollishing here
    fivept_nister::pollishCoefficients(A,x,y,z);

    Evec.col(i) = x*EE.col(0) + y*EE.col(1) + z*EE.col(2) + EE.col(3);
  }

  Eigen::MatrixXd norms(1,roots.size());
  for( size_t c = 0; c < roots.size(); c++ )
  {
    norms(0,c) = 0.0;

    for( int r = 0; r < 9; r++ )
      norms(0,c) += pow( Evec(r,c), 2 );

    norms(0,c) = sqrt(norms(0,c));
  }

  Eigen::MatrixXd EvecNorms(9,roots.size());
  for( size_t i = 0; i < 9; i++ )
    EvecNorms.row(i) = norms;

  for( size_t r = 0; r < 9; r++ )
  {
    for( size_t c = 0; c < roots.size(); c++ )
      Evec(r,c) = Evec(r,c) / EvecNorms(r,c);
  }

  for( size_t c = 0; c < roots.size(); c++ )
  {
    essential_t essential;

    essential.row(0) = Evec.block<3,1>(0,c).transpose();
    essential.row(1) = Evec.block<3,1>(3,c).transpose();
    essential.row(2) = Evec.block<3,1>(6,c).transpose();

    essentials.push_back(essential);
  }
}

void
opengv::relative_pose::modules::fivept_kneip_main(
    const Eigen::Matrix<double,3,5> & f1,
    const Eigen::Matrix<double,3,5> & f2,
    rotations_t & rotations )
{
  Eigen::Matrix<double,66,197> groebnerMatrix =
      Eigen::Matrix<double,66,197>::Zero();
  Eigen::Matrix3d temp1 = Eigen::Matrix3d::Zero();
  Eigen::Matrix3d temp2 = Eigen::Matrix3d::Zero();
  std::vector<Eigen::Matrix3d, Eigen::aligned_allocator<Eigen::Matrix3d> > c_1;
  c_1.push_back(temp1);
  c_1.push_back(temp1);
  c_1.push_back(temp1);
  std::vector<Eigen::Matrix3d, Eigen::aligned_allocator<Eigen::Matrix3d> > c_2;
  c_2.push_back(temp2);
  c_2.push_back(temp2);
  c_2.push_back(temp2);

  int currentRow = 0;

  for( int firstFeat = 0; firstFeat < 5; firstFeat++ )
  {
    for( int secondFeat = firstFeat + 1; secondFeat < 5; secondFeat++ )
    {
      temp1 = f1.col(firstFeat)*f1.col(secondFeat).transpose();
      temp2 = f2.col(firstFeat)*f2.col(secondFeat).transpose();

      for( int thirdFeat = secondFeat + 1; thirdFeat < 5; thirdFeat++ )
      {
        c_1[0] = temp1 * f1(0,thirdFeat);
        c_1[1] = temp1 * f1(1,thirdFeat);
        c_1[2] = temp1 * f1(2,thirdFeat);
        c_2[0] = temp2 * f2(0,thirdFeat);
        c_2[1] = temp2 * f2(1,thirdFeat);
        c_2[2] = temp2 * f2(2,thirdFeat);

        groebnerMatrix.row(currentRow++) =
            fivept_kneip::initEpncpRowR( c_1, c_2 );
      }
    }
  }

  fivept_kneip::initMatrix(groebnerMatrix);
  fivept_kneip::computeBasis(groebnerMatrix);

  Eigen::Matrix<double,20,20> M = Eigen::Matrix<double,20,20>::Zero();
  M.block<10,20>(0,0) = -groebnerMatrix.block<10,20>(51,177);
  M(10,1) = 1.0;
  M(11,2) = 1.0;
  M(12,3) = 1.0;
  M(13,4) = 1.0;
  M(14,5) = 1.0;
  M(15,6) = 1.0;
  M(16,7) = 1.0;
  M(17,8) = 1.0;
  M(18,9) = 1.0;
  M(19,18) = 1.0;

  Eigen::EigenSolver< Eigen::Matrix<double,20,20> > Eig(M,true);
  Eigen::Matrix<std::complex<double>,20,1> D = Eig.eigenvalues();
  Eigen::Matrix<std::complex<double>,20,20> V = Eig.eigenvectors();

  //Eigen::Matrix<std::complex<double>,9,1> tempVector;
  rotation_t finalRotation = Eigen::Matrix3d::Zero();
  for( unsigned int i = 0; i < 20; i++ )
  {
    std::complex<double> tempp;
    tempp = D[i];

    //check if we have a real solution
    if( fabs(tempp.imag()) < 0.1 )
    {
      tempp = V(18,i)/V(19,i);
      finalRotation(0,0) = tempp.real();// tempVector[0] = tempp;
      tempp = V(17,i)/V(19,i);
      finalRotation(0,1) = tempp.real();// tempVector[1] = tempp;
      tempp = V(16,i)/V(19,i);
      finalRotation(0,2) = tempp.real();// tempVector[2] = tempp;
      tempp = V(15,i)/V(19,i);
      finalRotation(1,0) = tempp.real();// tempVector[3] = tempp;
      tempp = V(14,i)/V(19,i);
      finalRotation(1,1) = tempp.real();// tempVector[4] = tempp;
      tempp = V(13,i)/V(19,i);
      finalRotation(1,2) = tempp.real();// tempVector[5] = tempp;
      tempp = V(12,i)/V(19,i);
      finalRotation(2,0) = tempp.real();// tempVector[6] = tempp;
      tempp = V(11,i)/V(19,i);
      finalRotation(2,1) = tempp.real();// tempVector[7] = tempp;
      tempp = V(10,i)/V(19,i);
      finalRotation(2,2) = tempp.real();// tempVector[8] = tempp;

      double tempNorm = finalRotation.row(1).norm();
      finalRotation.row(1) = finalRotation.row(1) / tempNorm;
      tempNorm = finalRotation.row(2).norm();
      finalRotation.row(2) = finalRotation.row(2) / tempNorm;

      //check if the normalized rotation matrix has determinant close enough to 1
      if( fabs( finalRotation.determinant() - 1.0 ) < 0.1 )
      {
        Eigen::Matrix3d eval;
        double totalEval = 0.0;
        eval.col(0) = f1.col(0).cross(finalRotation*f2.col(0));
        eval.col(1) = f1.col(1).cross(finalRotation*f2.col(1));
        eval.col(2) = f1.col(2).cross(finalRotation*f2.col(2));
        totalEval += fabs(eval.determinant());
        eval.col(0) = f1.col(0).cross(finalRotation*f2.col(0));
        eval.col(1) = f1.col(1).cross(finalRotation*f2.col(1));
        eval.col(2) = f1.col(3).cross(finalRotation*f2.col(3));
        totalEval += fabs(eval.determinant());
        eval.col(0) = f1.col(0).cross(finalRotation*f2.col(0));
        eval.col(1) = f1.col(1).cross(finalRotation*f2.col(1));
        eval.col(2) = f1.col(4).cross(finalRotation*f2.col(4));
        totalEval += fabs(eval.determinant());
        eval.col(0) = f1.col(0).cross(finalRotation*f2.col(0));
        eval.col(1) = f1.col(2).cross(finalRotation*f2.col(2));
        eval.col(2) = f1.col(3).cross(finalRotation*f2.col(3));
        totalEval += fabs(eval.determinant());
        eval.col(0) = f1.col(0).cross(finalRotation*f2.col(0));
        eval.col(1) = f1.col(2).cross(finalRotation*f2.col(2));
        eval.col(2) = f1.col(4).cross(finalRotation*f2.col(4));
        totalEval += fabs(eval.determinant());
        eval.col(0) = f1.col(0).cross(finalRotation*f2.col(0));
        eval.col(1) = f1.col(3).cross(finalRotation*f2.col(3));
        eval.col(2) = f1.col(4).cross(finalRotation*f2.col(4));
        totalEval += fabs(eval.determinant());
        eval.col(0) = f1.col(1).cross(finalRotation*f2.col(1));
        eval.col(1) = f1.col(2).cross(finalRotation*f2.col(2));
        eval.col(2) = f1.col(3).cross(finalRotation*f2.col(3));
        totalEval += fabs(eval.determinant());
        eval.col(0) = f1.col(1).cross(finalRotation*f2.col(1));
        eval.col(1) = f1.col(2).cross(finalRotation*f2.col(2));
        eval.col(2) = f1.col(4).cross(finalRotation*f2.col(4));
        totalEval += fabs(eval.determinant());
        eval.col(0) = f1.col(1).cross(finalRotation*f2.col(1));
        eval.col(1) = f1.col(3).cross(finalRotation*f2.col(3));
        eval.col(2) = f1.col(4).cross(finalRotation*f2.col(4));
        totalEval += fabs(eval.determinant());
        eval.col(0) = f1.col(2).cross(finalRotation*f2.col(2));
        eval.col(1) = f1.col(3).cross(finalRotation*f2.col(3));
        eval.col(2) = f1.col(4).cross(finalRotation*f2.col(4));
        totalEval += fabs(eval.determinant());
        totalEval += fabs(
            finalRotation(0,0)*finalRotation(0,0)+
            finalRotation(0,1)*finalRotation(0,1)+
            finalRotation(0,2)*finalRotation(0,2)-1);
        totalEval += fabs(
            finalRotation(0,0)*finalRotation(1,0)+
            finalRotation(0,1)*finalRotation(1,1)+
            finalRotation(0,2)*finalRotation(1,2));
        totalEval += fabs(
            finalRotation(0,0)*finalRotation(2,0)+
            finalRotation(0,1)*finalRotation(2,1)+
            finalRotation(0,2)*finalRotation(2,2));
        totalEval += fabs(
            finalRotation(1,0)*finalRotation(1,0)+
            finalRotation(1,1)*finalRotation(1,1)+
            finalRotation(1,2)*finalRotation(1,2)-1);
        totalEval += fabs(
            finalRotation(1,0)*finalRotation(2,0)+
            finalRotation(1,1)*finalRotation(2,1)+
            finalRotation(1,2)*finalRotation(2,2));
        totalEval += fabs(
            finalRotation(2,0)*finalRotation(2,0)+
            finalRotation(2,1)*finalRotation(2,1)+
            finalRotation(2,2)*finalRotation(2,2)-1);
        totalEval += fabs(
            finalRotation(1,0)*finalRotation(2,1)-
            finalRotation(2,0)*finalRotation(1,1)-finalRotation(0,2));
        totalEval += fabs(
            finalRotation(2,0)*finalRotation(0,1)-
            finalRotation(0,0)*finalRotation(2,1)-finalRotation(1,2));
        totalEval += fabs(
            finalRotation(0,0)*finalRotation(1,1)-
            finalRotation(1,0)*finalRotation(0,1)-finalRotation(2,2));

        //check if the initial constraints are fullfilled to a sufficient extend
        if( totalEval < 0.001 )
        {
          Eigen::Matrix<double,3,5> normalVectors;
          normalVectors.col(0) = f1.col(0).cross(finalRotation * f2.col(0));
          normalVectors.col(1) = f1.col(1).cross(finalRotation * f2.col(1));
          normalVectors.col(2) = f1.col(2).cross(finalRotation * f2.col(2));
          normalVectors.col(3) = f1.col(3).cross(finalRotation * f2.col(3));
          normalVectors.col(4) = f1.col(4).cross(finalRotation * f2.col(4));

          Eigen::Vector3d trans01 =
              normalVectors.col(0).cross(normalVectors.col(1));
          Eigen::Vector3d trans02 =
              normalVectors.col(0).cross(normalVectors.col(2));
          Eigen::Vector3d trans03 =
              normalVectors.col(0).cross(normalVectors.col(3));
          Eigen::Vector3d trans04 =
              normalVectors.col(0).cross(normalVectors.col(4));
          Eigen::Vector3d trans12 =
              normalVectors.col(1).cross(normalVectors.col(2));
          Eigen::Vector3d trans13 =
              normalVectors.col(1).cross(normalVectors.col(3));
          Eigen::Vector3d trans14 =
              normalVectors.col(1).cross(normalVectors.col(4));
          Eigen::Vector3d trans23 =
              normalVectors.col(2).cross(normalVectors.col(3));
          Eigen::Vector3d trans24 =
              normalVectors.col(2).cross(normalVectors.col(4));
          Eigen::Vector3d trans34 =
              normalVectors.col(3).cross(normalVectors.col(4));

          Eigen::Vector3d tempVector1;
          Eigen::Vector3d tempVector2;

          bool positive = true;

          for( int i = 0; i < 5; i++ )
          {
            tempVector1 = trans01.cross( f1.col(i) );
            tempVector2 = trans01.cross( finalRotation * f2.col(i) );
            if( tempVector1.dot(tempVector2) < 0 )
            {
              positive = false;
              break;
            }
            tempVector1 = trans02.cross( f1.col(i) );
            tempVector2 = trans02.cross( finalRotation * f2.col(i) );
            if( tempVector1.dot(tempVector2) < 0 )
            {
              positive = false;
              break;
            }
            tempVector1 = trans03.cross( f1.col(i) );
            tempVector2 = trans03.cross( finalRotation * f2.col(i) );
            if( tempVector1.dot(tempVector2) < 0 )
            {
              positive = false;
              break;
            }
            tempVector1 = trans04.cross( f1.col(i) );
            tempVector2 = trans04.cross( finalRotation * f2.col(i) );
            if( tempVector1.dot(tempVector2) < 0 )
            {
              positive = false;
              break;
            }
            tempVector1 = trans12.cross( f1.col(i) );
            tempVector2 = trans12.cross( finalRotation * f2.col(i) );
            if( tempVector1.dot(tempVector2) < 0 )
            {
              positive = false;
              break;
            }
            tempVector1 = trans13.cross( f1.col(i) );
            tempVector2 = trans13.cross( finalRotation * f2.col(i) );
            if( tempVector1.dot(tempVector2) < 0 )
            {
              positive = false;
              break;
            }
            tempVector1 = trans14.cross( f1.col(i) );
            tempVector2 = trans14.cross( finalRotation * f2.col(i) );
            if( tempVector1.dot(tempVector2) < 0 )
            {
              positive = false;
              break;
            }
            tempVector1 = trans23.cross( f1.col(i) );
            tempVector2 = trans23.cross( finalRotation * f2.col(i) );
            if( tempVector1.dot(tempVector2) < 0 )
            {
              positive = false;
              break;
            }
            tempVector1 = trans24.cross( f1.col(i) );
            tempVector2 = trans24.cross( finalRotation * f2.col(i) );
            if( tempVector1.dot(tempVector2) < 0 )
            {
              positive = false;
              break;
            }
            tempVector1 = trans34.cross( f1.col(i) );
            tempVector2 = trans34.cross( finalRotation * f2.col(i) );
            if( tempVector1.dot(tempVector2) < 0 )
            {
              positive = false;
              break;
            }
          }

          //finally, check if the cheiriality constraint is fullfilled to
          //sufficient extend
          if( positive )
            rotations.push_back(finalRotation);
        }
      }
    }
  }
}

namespace opengv
{
namespace relative_pose
{
namespace modules
{

struct Eigensolver_step : OptimizationFunctor<double>
{
  const Eigen::Matrix3d & _xxF;
  const Eigen::Matrix3d & _yyF;
  const Eigen::Matrix3d & _zzF;
  const Eigen::Matrix3d & _xyF;
  const Eigen::Matrix3d & _yzF;
  const Eigen::Matrix3d & _zxF;

  Eigensolver_step(
    const Eigen::Matrix3d & xxF,
    const Eigen::Matrix3d & yyF,
    const Eigen::Matrix3d & zzF,
    const Eigen::Matrix3d & xyF,
    const Eigen::Matrix3d & yzF,
    const Eigen::Matrix3d & zxF ) :
    OptimizationFunctor<double>(3,3),
    _xxF(xxF),_yyF(yyF),_zzF(zzF),_xyF(xyF),_yzF(yzF),_zxF(zxF) {}

  int operator()(const Eigen::VectorXd &x, Eigen::VectorXd &fvec) const
  {
    cayley_t cayley = x;
    Eigen::Matrix<double,1,3> jacobian;
    eigensolver::getSmallestEVwithJacobian(
        _xxF,_yyF,_zzF,_xyF,_yzF,_zxF,cayley,jacobian);

    fvec[0] = jacobian(0,0);
    fvec[1] = jacobian(0,1);
    fvec[2] = jacobian(0,2);
    return 0;
  }
};

}
}
}

void
opengv::relative_pose::modules::eigensolver_main(
  const Eigen::Matrix3d & xxF,
  const Eigen::Matrix3d & yyF,
  const Eigen::Matrix3d & zzF,
  const Eigen::Matrix3d & xyF,
  const Eigen::Matrix3d & yzF,
  const Eigen::Matrix3d & zxF,
  eigensolverOutput_t & output )
{
  const int n=3;
  VectorXd x(n);

  x = math::rot2cayley(output.rotation);
  Eigensolver_step functor(xxF,yyF,zzF,xyF,yzF,zxF );
  NumericalDiff<Eigensolver_step> numDiff(functor);
  LevenbergMarquardt< NumericalDiff<Eigensolver_step> > lm(numDiff);

  lm.resetParameters();
  lm.parameters.ftol = 0.00005;
  lm.parameters.xtol = 1.E1*NumTraits<double>::epsilon();
  lm.parameters.maxfev = 100;
  lm.minimize(x);

  cayley_t cayley = x;
  rotation_t R = math::cayley2rot(cayley);

  Eigen::Matrix3d M = eigensolver::composeM(xxF,yyF,zzF,xyF,yzF,zxF,cayley);
  Eigen::EigenSolver< Eigen::Matrix3d > Eig(M,true);
  Eigen::Matrix<std::complex<double>,3,1> D_complex = Eig.eigenvalues();
  Eigen::Matrix<std::complex<double>,3,3> V_complex = Eig.eigenvectors();
  eigenvalues_t D;
  eigenvectors_t V;
  for(size_t i = 0; i < 3; i++)
  {
    D[i] = D_complex[i].real();
    for(size_t j = 0; j < 3; j++)
      V(i,j) = V_complex(i,j).real();
  }

  double translationMagnitude = sqrt(pow(D[1],2) + pow(D[2],2));
  translation_t t = translationMagnitude * V.col(0);

  output.translation = t;
  output.rotation = R;
  output.eigenvalues = D;
  output.eigenvectors = V;

}

void
opengv::relative_pose::modules::sixpt_main(
  Eigen::Matrix<double,6,6> & L1,
  Eigen::Matrix<double,6,6> & L2,
  rotations_t & solutions)
{
  
  //create vectors of Pluecker coordinates
  std::vector< Eigen::Matrix<double,6,1>, Eigen::aligned_allocator<Eigen::Matrix<double,6,1> > > L1vec;
  std::vector< Eigen::Matrix<double,6,1>, Eigen::aligned_allocator<Eigen::Matrix<double,6,1> > > L2vec;
  for(int i = 0; i < 6; i++ )
  {
    L1vec.push_back( L1.col(i) );
    L2vec.push_back( L2.col(i) );
  }
  
  //setup the action matrix
  Eigen::Matrix<double,64,64> Action = Eigen::Matrix<double,64,64>::Zero();
  sixpt::setupAction( L1vec, L2vec, Action );
  
  //finally eigen-decompose the action-matrix and obtain the solutions
  Eigen::EigenSolver< Eigen::Matrix<double,64,64> > Eig(Action,true);
  Eigen::Matrix<std::complex<double>,64,64> EV = Eig.eigenvectors();
  
  solutions.reserve(64);  
  for( int c = 0; c < 64; c++ )
  {
    cayley_t solution;
    for( int r = 0; r < 3; r++ )
    {
      std::complex<double> temp = EV(60+r,c)/EV(63,c);
      solution[r] = temp.real();
    }
    
    solutions.push_back(math::cayley2rot(solution).transpose());
  }
}

namespace opengv
{
namespace relative_pose
{
namespace modules
{

struct Ge_step : OptimizationFunctor<double>
{
  const Eigen::Matrix3d & _xxF;
  const Eigen::Matrix3d & _yyF;
  const Eigen::Matrix3d & _zzF;
  const Eigen::Matrix3d & _xyF;
  const Eigen::Matrix3d & _yzF;
  const Eigen::Matrix3d & _zxF;
  const Eigen::Matrix<double,3,9> & _x1P;
  const Eigen::Matrix<double,3,9> & _y1P;
  const Eigen::Matrix<double,3,9> & _z1P;
  const Eigen::Matrix<double,3,9> & _x2P;
  const Eigen::Matrix<double,3,9> & _y2P;
  const Eigen::Matrix<double,3,9> & _z2P;
  const Eigen::Matrix<double,9,9> & _m11P;
  const Eigen::Matrix<double,9,9> & _m12P;
  const Eigen::Matrix<double,9,9> & _m22P;

  Ge_step(
    const Eigen::Matrix3d & xxF,
    const Eigen::Matrix3d & yyF,
    const Eigen::Matrix3d & zzF,
    const Eigen::Matrix3d & xyF,
    const Eigen::Matrix3d & yzF,
    const Eigen::Matrix3d & zxF,
    const Eigen::Matrix<double,3,9> & x1P,
    const Eigen::Matrix<double,3,9> & y1P,
    const Eigen::Matrix<double,3,9> & z1P,
    const Eigen::Matrix<double,3,9> & x2P,
    const Eigen::Matrix<double,3,9> & y2P,
    const Eigen::Matrix<double,3,9> & z2P,
    const Eigen::Matrix<double,9,9> & m11P,
    const Eigen::Matrix<double,9,9> & m12P,
    const Eigen::Matrix<double,9,9> & m22P ) :
    OptimizationFunctor<double>(3,3),
    _xxF(xxF),_yyF(yyF),_zzF(zzF),_xyF(xyF),_yzF(yzF),_zxF(zxF),
    _x1P(x1P),_y1P(y1P),_z1P(z1P),_x2P(x2P),_y2P(y2P),_z2P(z2P),
    _m11P(m11P),_m12P(m12P),_m22P(m22P) {}

  int operator()(const Eigen::VectorXd &x, Eigen::VectorXd &fvec) const
  {
    cayley_t cayley = x;
    Eigen::Matrix<double,1,3> jacobian;
<<<<<<< HEAD
    ge::getCostWithJacobian(_xxF,_yyF,_zzF,_xyF,_yzF,_zxF,
=======
    ge::getCostWithJacobian(
        _xxF,_yyF,_zzF,_xyF,_yzF,_zxF,
>>>>>>> 2e2d2191
        _x1P,_y1P,_z1P,_x2P,_y2P,_z2P,_m11P,_m12P,_m22P,cayley,jacobian,1);

    fvec[0] = jacobian(0,0);
    fvec[1] = jacobian(0,1);
    fvec[2] = jacobian(0,2);
    
    return 0;
  }
};

}
}
}

void
opengv::relative_pose::modules::ge_main(
    const Eigen::Matrix3d & xxF,
    const Eigen::Matrix3d & yyF,
    const Eigen::Matrix3d & zzF,
    const Eigen::Matrix3d & xyF,
    const Eigen::Matrix3d & yzF,
    const Eigen::Matrix3d & zxF,
    const Eigen::Matrix<double,3,9> & x1P,
    const Eigen::Matrix<double,3,9> & y1P,
    const Eigen::Matrix<double,3,9> & z1P,
    const Eigen::Matrix<double,3,9> & x2P,
    const Eigen::Matrix<double,3,9> & y2P,
    const Eigen::Matrix<double,3,9> & z2P,
    const Eigen::Matrix<double,9,9> & m11P,
    const Eigen::Matrix<double,9,9> & m12P,
    const Eigen::Matrix<double,9,9> & m22P,
    const cayley_t & startingPoint,
    geOutput_t & output )
{
  //this one doesn't work, probably because of double numerical differentiation
  //use ge_main2, which is an implementation of gradient descent
  const int n=3;
  VectorXd x(n);

  x = startingPoint;
  Ge_step functor(xxF,yyF,zzF,xyF,yzF,zxF,
      x1P,y1P,z1P,x2P,y2P,z2P,m11P,m12P,m22P);
  NumericalDiff<Ge_step> numDiff(functor);
  LevenbergMarquardt< NumericalDiff<Ge_step> > lm(numDiff);

  lm.resetParameters();
  lm.parameters.ftol = 0.000001;//1.E1*NumTraits<double>::epsilon();
  lm.parameters.xtol = 1.E1*NumTraits<double>::epsilon();
  lm.parameters.maxfev = 100;
  lm.minimize(x);

  cayley_t cayley = x;
  rotation_t R = math::cayley2rot(cayley);
  
  Eigen::Matrix4d G = ge::composeG(xxF,yyF,zzF,xyF,yzF,zxF,
      x1P,y1P,z1P,x2P,y2P,z2P,m11P,m12P,m22P,cayley);
  
  Eigen::EigenSolver< Eigen::Matrix4d > Eig(G,true);
  Eigen::Matrix<std::complex<double>,4,1> D_complex = Eig.eigenvalues();
  Eigen::Matrix<std::complex<double>,4,4> V_complex = Eig.eigenvectors();
  Eigen::Vector4d D;
  Eigen::Matrix4d V;
  for(size_t i = 0; i < 4; i++)
  {
    D[i] = D_complex[i].real();
    for(size_t j = 0; j < 4; j++)
      V(i,j) = V_complex(i,j).real();
  }

  double factor = V(3,0);
  Eigen::Vector4d t = (1.0/factor) * V.col(0);

  output.translation = t;
  output.rotation = R;
  output.eigenvalues = D;
  output.eigenvectors = V;
}

void
opengv::relative_pose::modules::ge_main2(
    const Eigen::Matrix3d & xxF,
    const Eigen::Matrix3d & yyF,
    const Eigen::Matrix3d & zzF,
    const Eigen::Matrix3d & xyF,
    const Eigen::Matrix3d & yzF,
    const Eigen::Matrix3d & zxF,
    const Eigen::Matrix<double,3,9> & x1P,
    const Eigen::Matrix<double,3,9> & y1P,
    const Eigen::Matrix<double,3,9> & z1P,
    const Eigen::Matrix<double,3,9> & x2P,
    const Eigen::Matrix<double,3,9> & y2P,
    const Eigen::Matrix<double,3,9> & z2P,
    const Eigen::Matrix<double,9,9> & m11P,
    const Eigen::Matrix<double,9,9> & m12P,
    const Eigen::Matrix<double,9,9> & m22P,
    const cayley_t & startingPoint,
    geOutput_t & output )
{
  //todo: the optimization strategy is something that can possibly be improved:
  //-one idea is to check the gradient at the new sampling point, if that derives
  // too much, we have to stop
  //-another idea consists of having linear change of lambda, instead of exponential (safer, but slower)
  
  double lambda = 0.01;
  double maxLambda = 0.08;
  double modifier = 2.0;
  int maxIterations = 50;
  double min_xtol = 0.00001;
  bool disablingIncrements = true;
  bool print = false;

  cayley_t cayley;
  
  double disturbanceAmplitude = 0.3;
  bool found = false;
  int randomTrialCount = 0;
  
  while( !found && randomTrialCount < 5 )
  {
    if(randomTrialCount > 2)
      disturbanceAmplitude = 0.6;
	
    if( randomTrialCount == 0 )
      cayley = startingPoint;
    else
    {
      cayley = startingPoint;
      Eigen::Vector3d disturbance;
      disturbance[0] = (((double) rand())/ ((double) RAND_MAX)-0.5)*2.0*disturbanceAmplitude;
      disturbance[1] = (((double) rand())/ ((double) RAND_MAX)-0.5)*2.0*disturbanceAmplitude;
      disturbance[2] = (((double) rand())/ ((double) RAND_MAX)-0.5)*2.0*disturbanceAmplitude;
      cayley += disturbance;
    }
	
    lambda = 0.01;
    int iterations = 0;
    double smallestEV = ge::getCost(xxF,yyF,zzF,xyF,yzF,zxF,
        x1P,y1P,z1P,x2P,y2P,z2P,m11P,m12P,m22P,cayley,1);
    
    while( iterations < maxIterations )
    {
      Eigen::Matrix<double,1,3> jacobian;
      ge::getQuickJacobian(xxF,yyF,zzF,xyF,yzF,zxF,
          x1P,y1P,z1P,x2P,y2P,z2P,m11P,m12P,m22P,cayley,smallestEV,jacobian,1);
      
      double norm = sqrt(pow(jacobian[0],2.0) + pow(jacobian[1],2.0) + pow(jacobian[2],2.0));
      cayley_t normalizedJacobian = (1/norm) * jacobian.transpose();
      
      cayley_t samplingPoint = cayley - lambda * normalizedJacobian;
      double samplingEV = ge::getCost(xxF,yyF,zzF,xyF,yzF,zxF,
          x1P,y1P,z1P,x2P,y2P,z2P,m11P,m12P,m22P,samplingPoint,1);
      
      if(print)
      {
        std::cout << iterations << ": " << samplingPoint.transpose();
        std::cout << " lambda: " << lambda << " EV: " << samplingEV << std::endl;
      }
      
      if( iterations == 0 || !disablingIncrements )
      {
        while( samplingEV < smallestEV )
        {
          smallestEV = samplingEV;
          if( lambda * modifier > maxLambda )
            break;
          lambda *= modifier;
          samplingPoint = cayley - lambda * normalizedJacobian;
          samplingEV = ge::getCost(xxF,yyF,zzF,xyF,yzF,zxF,
              x1P,y1P,z1P,x2P,y2P,z2P,m11P,m12P,m22P,samplingPoint,1);
          
          if(print)
          {
            std::cout << iterations << ": " << samplingPoint.transpose();
            std::cout << " lambda: " << lambda << " EV: " << samplingEV << std::endl;
          }
        }
      }
      
      while( samplingEV > smallestEV )
      {
        lambda /= modifier;
        samplingPoint = cayley - lambda * normalizedJacobian;
        samplingEV = ge::getCost(xxF,yyF,zzF,xyF,yzF,zxF,
            x1P,y1P,z1P,x2P,y2P,z2P,m11P,m12P,m22P,samplingPoint,1);
        
        if(print)
        {
          std::cout << iterations << ": " << samplingPoint.transpose();
          std::cout << " lambda: " << lambda << " EV: " << samplingEV << std::endl;
        }
      }
      
      //apply update
      cayley = samplingPoint;
      smallestEV = samplingEV;
      
      //stopping condition (check if the update was too small)
      if( lambda < min_xtol )
        break;
      
      iterations++;
    }
    
    //try to see if we can robustly identify each time we enter up in the wrong minimum
    if( cayley.norm() < 0.01 )
    {
      //we are close to the origin, test the EV 2
      double ev2 = ge::getCost(xxF,yyF,zzF,xyF,yzF,zxF,
            x1P,y1P,z1P,x2P,y2P,z2P,m11P,m12P,m22P,cayley,0);
      if( ev2 > 0.001 )
        randomTrialCount++;
      else
        found = true;
    }
    else
      found = true;
  }
  
  Eigen::Matrix4d G = ge::composeG(xxF,yyF,zzF,xyF,yzF,zxF,
      x1P,y1P,z1P,x2P,y2P,z2P,m11P,m12P,m22P,cayley);
  
  Eigen::EigenSolver< Eigen::Matrix4d > Eig(G,true);
  Eigen::Matrix<std::complex<double>,4,1> D_complex = Eig.eigenvalues();
  Eigen::Matrix<std::complex<double>,4,4> V_complex = Eig.eigenvectors();
  Eigen::Vector4d D;
  Eigen::Matrix4d V;
  for(size_t i = 0; i < 4; i++)
  {
    D[i] = D_complex[i].real();
    for(size_t j = 0; j < 4; j++)
      V(i,j) = V_complex(i,j).real();
  }

  double factor = V(3,0);
  Eigen::Vector4d t = (1.0/factor) * V.col(0);

  output.translation = t;
  output.rotation = math::cayley2rot(cayley);
  output.eigenvalues = D;
  output.eigenvectors = V;
}

void
opengv::relative_pose::modules::ge_plot(
    const Eigen::Matrix3d & xxF,
    const Eigen::Matrix3d & yyF,
    const Eigen::Matrix3d & zzF,
    const Eigen::Matrix3d & xyF,
    const Eigen::Matrix3d & yzF,
    const Eigen::Matrix3d & zxF,
    const Eigen::Matrix<double,3,9> & x1P,
    const Eigen::Matrix<double,3,9> & y1P,
    const Eigen::Matrix<double,3,9> & z1P,
    const Eigen::Matrix<double,3,9> & x2P,
    const Eigen::Matrix<double,3,9> & y2P,
    const Eigen::Matrix<double,3,9> & z2P,
    const Eigen::Matrix<double,9,9> & m11P,
    const Eigen::Matrix<double,9,9> & m12P,
    const Eigen::Matrix<double,9,9> & m22P,
    geOutput_t & output )
{
  cayley_t cayley = math::rot2cayley(output.rotation);
  
  ge::getEV(xxF,yyF,zzF,xyF,yzF,zxF,
      x1P,y1P,z1P,x2P,y2P,z2P,m11P,m12P,m22P,cayley,output.eigenvalues);
  
  output.eigenvectors = ge::composeG(xxF,yyF,zzF,xyF,yzF,zxF,
      x1P,y1P,z1P,x2P,y2P,z2P,m11P,m12P,m22P,cayley);
}<|MERGE_RESOLUTION|>--- conflicted
+++ resolved
@@ -753,12 +753,7 @@
   {
     cayley_t cayley = x;
     Eigen::Matrix<double,1,3> jacobian;
-<<<<<<< HEAD
     ge::getCostWithJacobian(_xxF,_yyF,_zzF,_xyF,_yzF,_zxF,
-=======
-    ge::getCostWithJacobian(
-        _xxF,_yyF,_zzF,_xyF,_yzF,_zxF,
->>>>>>> 2e2d2191
         _x1P,_y1P,_z1P,_x2P,_y2P,_z2P,_m11P,_m12P,_m22P,cayley,jacobian,1);
 
     fvec[0] = jacobian(0,0);
