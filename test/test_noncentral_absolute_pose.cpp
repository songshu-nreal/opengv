--- conflicted
+++ resolved
@@ -114,13 +114,7 @@
   std::cout << "running gpnp over 6 correspondences" << std::endl;
   std::vector<int> indices6 = getNindices(6);
   transformation_t gpnp_transformation_6 =
-<<<<<<< HEAD
       absolute_pose::gpnp(adapter,indices6);
-  
-=======
-      absolute_pose::gpnp( adapter, indices6 );
-
->>>>>>> 2e2d2191
   std::cout << "running upnp over all correspondences" << std::endl;
   transformations_t upnp_transformations;
   gettimeofday( &tic, 0 );
@@ -129,16 +123,10 @@
   gettimeofday( &toc, 0);
   double upnp_time = TIMETODOUBLE(timeval_minus(toc,tic)) / iterations;
   
-<<<<<<< HEAD
-  //std::cout << "running upnp over 6 correspondences" << std::endl;
-  //transformations_t upnp_transformations_6 =
-  //    absolute_pose::upnp(adapter,indices6);
-=======
   std::cout << "running upnp over 3 correspondences" << std::endl;
   std::vector<int> indices3 = getNindices(3);
   transformations_t upnp_transformations_3 =
       absolute_pose::upnp( adapter, indices3 );
->>>>>>> 2e2d2191
 
   std::cout << "setting perturbed pose and ";
   std::cout << "performing nonlinear optimization" << std::endl;
@@ -179,13 +167,10 @@
   std::cout << "results from upnp algorithm:" << std::endl;
   for(size_t i = 0; i < upnp_transformations.size(); i++)
     std::cout << upnp_transformations[i] << std::endl << std::endl;
-<<<<<<< HEAD
-=======
   std::cout << "results from upnp algorithm with only 3 correspondences:";
   std::cout << std::endl;
   for(size_t i = 0; i < upnp_transformations_3.size(); i++)
     std::cout << upnp_transformations_3[i] << std::endl << std::endl;
->>>>>>> 2e2d2191
   std::cout << "results from nonlinear algorithm:" << std::endl;
   std::cout << nonlinear_transformation << std::endl << std::endl;
   std::cout << "results from nonlinear algorithm with only 10 correspondences:";
