/******************************************************************************
 * Authors:  Laurent Kneip & Paul Furgale                                     *
 * Contact:  kneip.laurent@gmail.com                                          *
 * License:  Copyright (c) 2013 Laurent Kneip, ANU. All rights reserved.      *
 *                                                                            *
 * Redistribution and use in source and binary forms, with or without         *
 * modification, are permitted provided that the following conditions         *
 * are met:                                                                   *
 * * Redistributions of source code must retain the above copyright           *
 *   notice, this list of conditions and the following disclaimer.            *
 * * Redistributions in binary form must reproduce the above copyright        *
 *   notice, this list of conditions and the following disclaimer in the      *
 *   documentation and/or other materials provided with the distribution.     *
 * * Neither the name of ANU nor the names of its contributors may be         *
 *   used to endorse or promote products derived from this software without   *
 *   specific prior written permission.                                       *
 *                                                                            *
 * THIS SOFTWARE IS PROVIDED BY THE COPYRIGHT HOLDERS AND CONTRIBUTORS "AS IS"*
 * AND ANY EXPRESS OR IMPLIED WARRANTIES, INCLUDING, BUT NOT LIMITED TO, THE  *
 * IMPLIED WARRANTIES OF MERCHANTABILITY AND FITNESS FOR A PARTICULAR PURPOSE *
 * ARE DISCLAIMED. IN NO EVENT SHALL ANU OR THE CONTRIBUTORS BE LIABLE        *
 * FOR ANY DIRECT, INDIRECT, INCIDENTAL, SPECIAL, EXEMPLARY, OR CONSEQUENTIAL *
 * DAMAGES (INCLUDING, BUT NOT LIMITED TO, PROCUREMENT OF SUBSTITUTE GOODS OR *
 * SERVICES; LOSS OF USE, DATA, OR PROFITS; OR BUSINESS INTERRUPTION) HOWEVER *
 * CAUSED AND ON ANY THEORY OF LIABILITY, WHETHER IN CONTRACT, STRICT         *
 * LIABILITY, OR TORT (INCLUDING NEGLIGENCE OR OTHERWISE) ARISING IN ANY WAY  *
 * OUT OF THE USE OF THIS SOFTWARE, EVEN IF ADVISED OF THE POSSIBILITY OF     *
 * SUCH DAMAGE.                                                               *
 ******************************************************************************/

//Note: has been derived from ROS

/**
 * \file SampleConsensusProblem.hpp
 * \brief Basis-class for Sample-consensus problems. Contains declarations for
 *        the three basic functions of a sample-consensus problem (sample
 *        drawing, computation of a hypothesis, and verification of a
 *        hypothesis).
 */

#ifndef OPENGV_SAC_SAMPLECONSENSUSPROBLEM_HPP_
#define OPENGV_SAC_SAMPLECONSENSUSPROBLEM_HPP_

#include <stdlib.h>
#include <stdio.h>
#include <random>
#include <functional>
#include <memory>
#include <ctime>

/**
 * \brief The namespace of this library.
 */
namespace opengv
{
/**
 * \brief The namespace for the sample consensus methods.
 */
namespace sac
{

/**
 * Basis-class for Sample-consensus problems containing the three basic
 * functions for model-fitting.
 */
template<typename MODEL_T>
class SampleConsensusProblem
{
public:
  /** The model we are trying to fit */
  typedef MODEL_T model_t;

  /**
   * \brief Contructor.
   * \param[in] randomSeed Setting the seed of the random number generator with
   *                       something unique, namely the current time.
   */
  SampleConsensusProblem( bool randomSeed = true );
  /**
   * \brief Destructor.
   */
  virtual ~SampleConsensusProblem();

  /**
   * \brief Get samples for hypothesis generation.
   * \param[in] iterations We won't try forever to get a good sample, this
   *                       parameter keeps track of the iterations.
   * \param[out] samples The indices of the samples we attempt to use.
   */
  virtual void getSamples( int &iterations, std::vector<int> &samples, bool lo_sample = false);

  /**
   * \brief Check if a set of samples for model generation is degenerate
   * \param[in] sample The indices of the samples we attempt to use for
   *                   model instantiation.
   * \return Is this set of samples ok?
   */
  virtual bool isSampleGood( const std::vector<int> & sample ) const;

  /**
   * \brief Get a pointer to the vector of indices used.
   * \return A pointer to the vector of indices used.
   */
  std::shared_ptr< std::vector<int> > getIndices() const;

  /**
   * \brief Sub-function for getting samples for hypothesis generation.
   * \param[out] sample The indices of the samples we attempt to use.
   */
  void drawIndexSample( std::vector<int> & sample );

  /**
   * \brief Get the number of samples needed for a hypothesis generation.
   *        Needs implementation in the child class.
   * \return The number of samples needed for hypothesis generation.
   */
  virtual int getSampleSize() const = 0;

<<<<<<< HEAD
  virtual  int getLoSampleSize() const { return 0; }
=======
  virtual  int getLoSampleSize() const {}

  virtual bool getInitialModel(model_t & outModel) const { return false; }
>>>>>>> cbe8f620
  /**
   * \brief Compute a model from a set of samples. Needs implementation in the
   *        child-class.
   * \param[in] indices The indices of the samples we use for the hypothesis.
   * \param[out] outModel The computed model.
   * \return Success?
   */
  virtual bool computeModelCoefficients(
      const std::vector<int> & indices,
      model_t & outModel) const = 0;

  virtual bool computeLoModelCoefficients(
      const std::vector<int> & indices,
      model_t & outModel) const { return false; }
  /**
   * \brief Refine the model coefficients over a given set (inliers). Needs
   *        implementation in the child-class.
   * \param[in] inliers The indices of the inlier samples supporting the model.
   * \param[in] model_coefficients The initial guess for the model coefficients.
   * \param[out] optimized_coefficients The resultant refined coefficients.
   */
  virtual void optimizeModelCoefficients(
      const std::vector<int> & inliers,
      const model_t & model_coefficients,
      model_t & optimized_coefficients ) = 0;

  /**
   * \brief Compute the distances of all samples whith respect to given model
   *        coefficients. Needs implementation in the child-class.
   * \param[in] model The coefficients of the model hypothesis.
   * \param[in] indices The indices of the samples of which we compute distances.
   * \param[out] scores The resultant distances of the selected samples. Low
   *                    distances mean a good fit.
   */
  virtual void getSelectedDistancesToModel(
      const model_t & model,
      const std::vector<int> & indices,
      std::vector<double> & scores ) const = 0;

  /**
   * \brief Compute the distances of all samples which respect to given model
   *        coefficients.
   * \param[in] model_coefficients The coefficients of the model hypothesis.
   * \param[out] distances The resultant distances of all samples. Low distances
   *                       mean a good fit.
   */
  virtual void getDistancesToModel(
      const model_t & model_coefficients,
      std::vector<double> &distances );

  /**
   * \brief Select all the inlier samples whith respect to given model
   *        coefficients.
   * \param[in] model_coefficients The coefficients of the model hypothesis.
   * \param[in] threshold A maximum admissible distance threshold for
   *                      determining the inliers and outliers.
   * \param[out] inliers The resultant indices of inlier samples.
   */
  virtual void selectWithinDistance(
      const model_t &model_coefficients,
      const double threshold,
      std::vector<int>& inliers,
      std::vector<double>& inlier_distances_to_model);

  /**
   * \brief Count all the inlier samples whith respect to given model
   *        coefficients.
   * \param[in] model_coefficients The coefficients of the model hypothesis.
   * \param[in] threshold A maximum admissible distance threshold for
   *                      determining the inliers and outliers.
   * \return The resultant number of inliers
   */
  virtual int countWithinDistance(
      const model_t &model_coefficients,
      const double threshold );

  /**
   * \brief Set the indices_ variable (see member-description).
   * \param[in] indices The indices we want to use.
   */
  void setIndices( const std::vector<int> & indices );

  /**
   * \brief Use this method if you want to use all samples.
   * \param[in] N The number of samples.
   */
  void setUniformIndices( int N );

  /**
   * \brief Get a random number.
   * \return A random number.
   */
  int rnd();



  /** The maximum number of times we try to extract a valid set of samples */
  int max_sample_checks_;

  /** The indices of the samples we are using for solving the entire
   *  problem. These are not the indices for generating a hypothesis, but
   *  all indices for model verification
   */
  std::shared_ptr< std::vector<int> > indices_;

  /** A shuffled version of the indices used for random sample drawing */
  std::vector<int> shuffled_indices_;

  /** \brief std-based random number generator algorithm. */
  std::mt19937 rng_alg_;

  /** \brief std-based random number generator distribution. */
  std::shared_ptr< std::uniform_int_distribution<> > rng_dist_;

  /** \brief std-based random number generator. */
  std::shared_ptr< std::function<int()> > rng_gen_;

};

} // namespace sac
} // namespace opengv

#include "implementation/SampleConsensusProblem.hpp"

#endif /* OPENGV_SAC_SAMPLECONSENSUSPROBLEM_HPP_ */<|MERGE_RESOLUTION|>--- conflicted
+++ resolved
@@ -116,13 +116,9 @@
    */
   virtual int getSampleSize() const = 0;
 
-<<<<<<< HEAD
   virtual  int getLoSampleSize() const { return 0; }
-=======
-  virtual  int getLoSampleSize() const {}
 
   virtual bool getInitialModel(model_t & outModel) const { return false; }
->>>>>>> cbe8f620
   /**
    * \brief Compute a model from a set of samples. Needs implementation in the
    *        child-class.
