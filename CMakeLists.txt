cmake_minimum_required(VERSION 3.1.0)
project(opengv CXX)

# Set to true if used with ROS
set (ROS true)
set (catkin_FOUND false)

set (OPENGV_VERSION_MAJOR 1)
set (OPENGV_VERSION_MINOR 0)

<<<<<<< HEAD

IF(ROS)
  find_package(catkin)
  IF (catkin_FOUND)
    message("Found catkin. Creating opengv package with catkin")

    find_package(catkin_simple REQUIRED)
    catkin_simple()
  ELSE()
    message("No catkin found. Creating opengv package with rosbuild")
    set(CMAKE_BUILD_TYPE Release)
  ENDIF()

ELSE()
  #set the default path for built executables to the "bin" directory
  set(EXECUTABLE_OUTPUT_PATH ${PROJECT_SOURCE_DIR}/bin)
  #set the default path for built libraries to the "lib" directory
  set(LIBRARY_OUTPUT_PATH ${PROJECT_SOURCE_DIR}/lib)
ENDIF()

add_definitions (-Wall -std=c++0x )

include_directories(${ADDITIONAL_INCLUDE_DIRS} ${PROJECT_SOURCE_DIR}/include)
=======
# Set the build type.  Options are:
#
#  None (CMAKE_C_FLAGS or CMAKE_CXX_FLAGS used)
#  Debug (CMAKE_C_FLAGS_DEBUG or CMAKE_CXX_FLAGS_DEBUG)
#  Release (CMAKE_C_FLAGS_RELEASE or CMAKE_CXX_FLAGS_RELEASE)
#  RelWithDebInfo (CMAKE_C_FLAGS_RELWITHDEBINFO or CMAKE_CXX_FLAGS_RELWITHDEBINFO)
#  MinSizeRel (CMAKE_C_FLAGS_MINSIZEREL or CMAKE_CXX_FLAGS_MINSIZEREL)

set(CMAKE_BUILD_TYPE Release)

#set the default path for built executables to the "bin" directory
set(EXECUTABLE_OUTPUT_PATH ${CMAKE_BINARY_DIR}/bin)
#set the default path for built libraries to the "lib" directory
set(LIBRARY_OUTPUT_PATH ${CMAKE_BINARY_DIR}/lib)

OPTION(BUILD_TESTS "Build tests" ON)
OPTION(BUILD_PYTHON "Build Python extension" OFF)

IF(MSVC)
  set(BUILD_SHARED_LIBS OFF)
ELSE()
  OPTION(BUILD_SHARED_LIBS "Build shared libraries" OFF)
  OPTION(BUILD_POSITION_INDEPENDENT_CODE "Build position independent code (-fPIC)" ON)
ENDIF()

IF(MSVC)
  add_compile_options(/wd4514 /wd4267 $<$<CONFIG:DEBUG>:/bigobj>)
ELSE()
  add_definitions (-Wall -march=native -O3)
ENDIF()

IF(BUILD_POSITION_INDEPENDENT_CODE)
  add_definitions( -fPIC )
ENDIF()

ADD_DEFINITIONS (
-Wall
-Wextra
#-Werror
-Wwrite-strings
-Wno-unused-parameter
-fno-strict-aliasing
)

set(CMAKE_MODULE_PATH ${CMAKE_MODULE_PATH} "${PROJECT_SOURCE_DIR}/modules/")
find_package(Eigen REQUIRED)
set(ADDITIONAL_INCLUDE_DIRS ${EIGEN_INCLUDE_DIRS} ${EIGEN_INCLUDE_DIR}/unsupported)
include_directories(${PROJECT_SOURCE_DIR}/include)
>>>>>>> 2e2d2191

set(OPENGV_SOURCE_FILES
  src/absolute_pose/modules/main.cpp
  src/absolute_pose/modules/gp3p/code.cpp
  src/absolute_pose/modules/gp3p/init.cpp
  src/absolute_pose/modules/gp3p/reductors.cpp
  src/absolute_pose/modules/gp3p/spolynomials.cpp
  src/absolute_pose/modules/Epnp.cpp
  src/absolute_pose/modules/gpnp1/code.cpp
  src/absolute_pose/modules/gpnp1/init.cpp
  src/absolute_pose/modules/gpnp1/reductors.cpp
  src/absolute_pose/modules/gpnp1/spolynomials.cpp
  src/absolute_pose/modules/gpnp2/code.cpp
  src/absolute_pose/modules/gpnp2/init.cpp
  src/absolute_pose/modules/gpnp2/reductors.cpp
  src/absolute_pose/modules/gpnp2/spolynomials.cpp
  src/absolute_pose/modules/gpnp3/code.cpp
  src/absolute_pose/modules/gpnp3/init.cpp
  src/absolute_pose/modules/gpnp3/reductors.cpp
  src/absolute_pose/modules/gpnp3/spolynomials.cpp
  src/absolute_pose/modules/gpnp4/code.cpp
  src/absolute_pose/modules/gpnp4/init.cpp
  src/absolute_pose/modules/gpnp4/reductors.cpp
  src/absolute_pose/modules/gpnp4/spolynomials.cpp
  src/absolute_pose/modules/gpnp5/code.cpp
  src/absolute_pose/modules/gpnp5/init.cpp
  src/absolute_pose/modules/gpnp5/reductors.cpp
  src/absolute_pose/modules/gpnp5/spolynomials.cpp
  src/absolute_pose/modules/upnp2.cpp
  src/absolute_pose/modules/upnp4.cpp
  src/relative_pose/modules/main.cpp
  src/relative_pose/modules/fivept_nister/modules.cpp
  src/relative_pose/modules/fivept_stewenius/modules.cpp
  src/relative_pose/modules/fivept_kneip/code.cpp
  src/relative_pose/modules/fivept_kneip/init.cpp
  src/relative_pose/modules/fivept_kneip/reductors.cpp
  src/relative_pose/modules/fivept_kneip/spolynomials.cpp
  src/relative_pose/modules/sixpt/modules2.cpp
  src/relative_pose/modules/eigensolver/modules.cpp
  src/relative_pose/modules/ge/modules.cpp
  src/math/cayley.cpp
  src/math/quaternion.cpp
  src/math/arun.cpp
  src/math/Sturm.cpp
  src/math/roots.cpp
  src/math/gauss_jordan.cpp
  src/absolute_pose/methods.cpp
  src/absolute_pose/CentralAbsoluteAdapter.cpp
  src/absolute_pose/NoncentralAbsoluteAdapter.cpp
  src/absolute_pose/NoncentralAbsoluteMultiAdapter.cpp
  src/relative_pose/methods.cpp
  src/relative_pose/CentralRelativeAdapter.cpp
  src/relative_pose/CentralRelativeWeightingAdapter.cpp
  src/relative_pose/NoncentralRelativeAdapter.cpp
  src/relative_pose/CentralRelativeMultiAdapter.cpp
  src/relative_pose/NoncentralRelativeMultiAdapter.cpp
  src/triangulation/methods.cpp
  src/point_cloud/methods.cpp
  src/point_cloud/PointCloudAdapter.cpp
  src/sac_problems/absolute_pose/AbsolutePoseSacProblem.cpp
  src/sac_problems/absolute_pose/MultiNoncentralAbsolutePoseSacProblem.cpp
  src/sac_problems/relative_pose/CentralRelativePoseSacProblem.cpp
  src/sac_problems/relative_pose/NoncentralRelativePoseSacProblem.cpp
  src/sac_problems/relative_pose/RotationOnlySacProblem.cpp
  src/sac_problems/relative_pose/TranslationOnlySacProblem.cpp
  src/sac_problems/relative_pose/EigensolverSacProblem.cpp
  src/sac_problems/relative_pose/MultiCentralRelativePoseSacProblem.cpp
  src/sac_problems/relative_pose/MultiNoncentralRelativePoseSacProblem.cpp
  src/sac_problems/point_cloud/PointCloudSacProblem.cpp
  src/absolute_pose/MACentralAbsolute.cpp
  src/absolute_pose/MANoncentralAbsolute.cpp
  src/relative_pose/MACentralRelative.cpp
  src/relative_pose/MANoncentralRelative.cpp
  src/relative_pose/MANoncentralRelativeMulti.cpp
  src/point_cloud/MAPointCloud.cpp )

set(OPENGV_HEADER_FILES
  include/opengv/types.hpp
  include/opengv/OptimizationFunctor.hpp
  include/opengv/absolute_pose/methods.hpp
  include/opengv/relative_pose/methods.hpp
  include/opengv/triangulation/methods.hpp
  include/opengv/point_cloud/methods.hpp
  include/opengv/math/cayley.hpp
  include/opengv/math/quaternion.hpp
  include/opengv/math/arun.hpp
  include/opengv/math/Sturm.hpp
  include/opengv/math/roots.hpp
  include/opengv/math/gauss_jordan.hpp
  include/opengv/absolute_pose/AbsoluteAdapterBase.hpp
  include/opengv/absolute_pose/CentralAbsoluteAdapter.hpp
  include/opengv/absolute_pose/NoncentralAbsoluteAdapter.hpp
  include/opengv/absolute_pose/NoncentralAbsoluteMultiAdapter.hpp
  include/opengv/absolute_pose/AbsoluteMultiAdapterBase.hpp
  include/opengv/relative_pose/RelativeAdapterBase.hpp
  include/opengv/relative_pose/RelativeMultiAdapterBase.hpp
  include/opengv/relative_pose/CentralRelativeAdapter.hpp
  include/opengv/relative_pose/CentralRelativeWeightingAdapter.hpp
  include/opengv/relative_pose/NoncentralRelativeAdapter.hpp
  include/opengv/relative_pose/CentralRelativeMultiAdapter.hpp
  include/opengv/relative_pose/NoncentralRelativeMultiAdapter.hpp
  include/opengv/point_cloud/PointCloudAdapterBase.hpp
  include/opengv/point_cloud/PointCloudAdapter.hpp
  include/opengv/sac_problems/absolute_pose/AbsolutePoseSacProblem.hpp
  include/opengv/sac_problems/absolute_pose/MultiNoncentralAbsolutePoseSacProblem.hpp
  include/opengv/sac_problems/relative_pose/CentralRelativePoseSacProblem.hpp
  include/opengv/sac_problems/relative_pose/NoncentralRelativePoseSacProblem.hpp
  include/opengv/sac_problems/relative_pose/MultiCentralRelativePoseSacProblem.hpp
  include/opengv/sac_problems/relative_pose/MultiNoncentralRelativePoseSacProblem.hpp
  include/opengv/sac_problems/relative_pose/EigensolverSacProblem.hpp
  include/opengv/sac_problems/relative_pose/RotationOnlySacProblem.hpp
  include/opengv/sac_problems/relative_pose/TranslationOnlySacProblem.hpp
  include/opengv/sac_problems/point_cloud/PointCloudSacProblem.hpp
  include/opengv/absolute_pose/MACentralAbsolute.hpp
  include/opengv/absolute_pose/MANoncentralAbsolute.hpp
  include/opengv/relative_pose/MACentralRelative.hpp
  include/opengv/relative_pose/MANoncentralRelative.hpp
  include/opengv/relative_pose/MANoncentralRelativeMulti.hpp
  include/opengv/point_cloud/MAPointCloud.hpp )

<<<<<<< HEAD
IF(WIN32)
  add_library( opengv ${OPENGV_SOURCE_FILES} ${OPENGV_HEADER_FILES} )
  add_library( random_generators test/random_generators.cpp test/random_generators.hpp test/experiment_helpers.cpp test/experiment_helpers.hpp test/time_measurement.cpp test/time_measurement.hpp )
ELSE()
  IF( catkin_FOUND )
      message(STATUS "Building opengv with catkin!")

      #include_directories(${EIGEN_INCLUDE_DIRS})
      set(CMAKE_MODULE_PATH ${CMAKE_MODULE_PATH} "${PROJECT_SOURCE_DIR}/modules/")
      find_package(Eigen REQUIRED)
      include_directories(${EIGEN_INCLUDE_DIRS} ${EIGEN_INCLUDE_DIR}/unsupported)

      message(WARNING "Eigen: " ${EIGEN_INCLUDE_DIRS})

      cs_add_library(${PROJECT_NAME} SHARED ${OPENGV_SOURCE_FILES} ${OPENGV_HEADER_FILES})

      cs_add_library(random_generators SHARED
        test/random_generators.cpp
        test/random_generators.hpp
        test/experiment_helpers.cpp
        test/experiment_helpers.hpp
        test/time_measurement.cpp
        test/time_measurement.hpp)
      target_link_libraries(random_generators ${PROJECT_NAME})

      cs_add_executable( test_absolute_pose test/test_absolute_pose.cpp )
      target_link_libraries( test_absolute_pose ${PROJECT_NAME} random_generators )

      cs_add_executable( test_absolute_pose_sac test/test_absolute_pose_sac.cpp )
      target_link_libraries( test_absolute_pose_sac ${PROJECT_NAME} random_generators )

      cs_add_executable( test_noncentral_absolute_pose test/test_noncentral_absolute_pose.cpp )
      target_link_libraries( test_noncentral_absolute_pose ${PROJECT_NAME} random_generators )

      cs_add_executable( test_noncentral_absolute_pose_sac test/test_noncentral_absolute_pose_sac.cpp )
      target_link_libraries( test_noncentral_absolute_pose_sac ${PROJECT_NAME} random_generators )

      cs_add_executable( test_relative_pose test/test_relative_pose.cpp )
      target_link_libraries( test_relative_pose ${PROJECT_NAME} random_generators )

      cs_add_executable( test_relative_pose_rotationOnly test/test_relative_pose_rotationOnly.cpp )
      target_link_libraries( test_relative_pose_rotationOnly ${PROJECT_NAME} random_generators )

      cs_add_executable( test_relative_pose_rotationOnly_sac test/test_relative_pose_rotationOnly_sac.cpp )
      target_link_libraries( test_relative_pose_rotationOnly_sac ${PROJECT_NAME} random_generators )

      cs_add_executable( test_relative_pose_sac test/test_relative_pose_sac.cpp )
      target_link_libraries( test_relative_pose_sac ${PROJECT_NAME} random_generators )

      cs_add_executable( test_noncentral_relative_pose test/test_noncentral_relative_pose.cpp )
      target_link_libraries( test_noncentral_relative_pose ${PROJECT_NAME} random_generators )

      cs_add_executable( test_noncentral_relative_pose_sac test/test_noncentral_relative_pose_sac.cpp )
      target_link_libraries( test_noncentral_relative_pose_sac ${PROJECT_NAME} random_generators )

      cs_add_executable( test_multi_noncentral_relative_pose_sac test/test_multi_noncentral_relative_pose_sac.cpp )
      target_link_libraries( test_multi_noncentral_relative_pose_sac ${PROJECT_NAME} random_generators )

      cs_add_executable( test_eigensolver_sac test/test_eigensolver_sac.cpp )
      target_link_libraries( test_eigensolver_sac ${PROJECT_NAME} random_generators )

      cs_add_executable( test_triangulation test/test_triangulation.cpp )
      target_link_libraries( test_triangulation ${PROJECT_NAME} random_generators )

      cs_add_executable( test_eigensolver test/test_eigensolver.cpp )
      target_link_libraries( test_eigensolver ${PROJECT_NAME} random_generators )

      cs_add_executable( test_point_cloud test/test_point_cloud.cpp )
      target_link_libraries( test_point_cloud ${PROJECT_NAME} random_generators )

      cs_add_executable( test_point_cloud_sac test/test_point_cloud_sac.cpp )
      target_link_libraries( test_point_cloud_sac ${PROJECT_NAME} random_generators )

      cs_install()
      cs_export()

  ELSE()
      add_library( ${PROJECT_NAME} SHARED ${OPENGV_SOURCE_FILES} ${OPENGV_HEADER_FILES} )
      add_library( random_generators SHARED test/random_generators.cpp test/random_generators.hpp test/experiment_helpers.cpp test/experiment_helpers.hpp test/time_measurement.cpp test/time_measurement.hpp )
      target_link_libraries(random_generators ${PROJECT_NAME})

      add_executable( test_absolute_pose test/test_absolute_pose.cpp )
      target_link_libraries( test_absolute_pose ${PROJECT_NAME} random_generators )

      add_executable( test_absolute_pose_sac test/test_absolute_pose_sac.cpp )
      target_link_libraries( test_absolute_pose_sac ${PROJECT_NAME} random_generators )

      add_executable( test_noncentral_absolute_pose test/test_noncentral_absolute_pose.cpp )
      target_link_libraries( test_noncentral_absolute_pose ${PROJECT_NAME} random_generators )

      add_executable( test_noncentral_absolute_pose_sac test/test_noncentral_absolute_pose_sac.cpp )
      target_link_libraries( test_noncentral_absolute_pose_sac ${PROJECT_NAME} random_generators )

      add_executable( test_relative_pose test/test_relative_pose.cpp )
      target_link_libraries( test_relative_pose ${PROJECT_NAME} random_generators )

      add_executable( test_relative_pose_rotationOnly test/test_relative_pose_rotationOnly.cpp )
      target_link_libraries( test_relative_pose_rotationOnly ${PROJECT_NAME} random_generators )

      add_executable( test_relative_pose_rotationOnly_sac test/test_relative_pose_rotationOnly_sac.cpp )
      target_link_libraries( test_relative_pose_rotationOnly_sac ${PROJECT_NAME} random_generators )

      add_executable( test_relative_pose_sac test/test_relative_pose_sac.cpp )
      target_link_libraries( test_relative_pose_sac ${PROJECT_NAME} random_generators )

      add_executable( test_noncentral_relative_pose test/test_noncentral_relative_pose.cpp )
      target_link_libraries( test_noncentral_relative_pose ${PROJECT_NAME} random_generators )

      add_executable( test_noncentral_relative_pose_sac test/test_noncentral_relative_pose_sac.cpp )
      target_link_libraries( test_noncentral_relative_pose_sac ${PROJECT_NAME} random_generators )

      add_executable( test_multi_noncentral_relative_pose_sac test/test_multi_noncentral_relative_pose_sac.cpp )
      target_link_libraries( test_multi_noncentral_relative_pose_sac ${PROJECT_NAME} random_generators )

      add_executable( test_eigensolver_sac test/test_eigensolver_sac.cpp )
      target_link_libraries( test_eigensolver_sac ${PROJECT_NAME} random_generators )

      add_executable( test_triangulation test/test_triangulation.cpp )
      target_link_libraries( test_triangulation ${PROJECT_NAME} random_generators )

      add_executable( test_eigensolver test/test_eigensolver.cpp )
      target_link_libraries( test_eigensolver ${PROJECT_NAME} random_generators )

      add_executable( test_point_cloud test/test_point_cloud.cpp )
      target_link_libraries( test_point_cloud ${PROJECT_NAME} random_generators )

      add_executable( test_point_cloud_sac test/test_point_cloud_sac.cpp )
      target_link_libraries( test_point_cloud_sac ${PROJECT_NAME} random_generators )
  ENDIF()
ENDIF()

IF (catkin_FOUND)
  cs_install()
  cs_export()
ENDIF()

=======
add_library( opengv ${OPENGV_SOURCE_FILES} ${OPENGV_HEADER_FILES} )
add_library( random_generators test/random_generators.cpp test/random_generators.hpp test/experiment_helpers.cpp test/experiment_helpers.hpp test/time_measurement.cpp test/time_measurement.hpp )
set_target_properties( opengv random_generators PROPERTIES
  CXX_STANDARD 11
  CXX_STANDARD_REQUIRED ON
  DEBUG_POSTFIX d )
target_include_directories( opengv PUBLIC ${ADDITIONAL_INCLUDE_DIRS} )
target_include_directories( random_generators PRIVATE ${ADDITIONAL_INCLUDE_DIRS} )
target_link_libraries( random_generators opengv )

IF (BUILD_TESTS)
  enable_testing()
  include_directories( ${ADDITIONAL_INCLUDE_DIRS} )

  add_executable( test_absolute_pose test/test_absolute_pose.cpp )
  target_link_libraries( test_absolute_pose opengv random_generators )
  add_test(NAME test_absolute_pose
    WORKING_DIRECTORY ${EXECUTABLE_OUTPUT_PATH}
    COMMAND test_absolute_pose)

  add_executable( test_absolute_pose_sac test/test_absolute_pose_sac.cpp )
  target_link_libraries( test_absolute_pose_sac opengv random_generators )
  add_test(NAME test_absolute_pose_sac
    WORKING_DIRECTORY ${CMAKE_RUNTIME_OUTPUT_DIRECTORY}
    COMMAND test_absolute_pose_sac)

  add_executable( test_noncentral_absolute_pose test/test_noncentral_absolute_pose.cpp )
  target_link_libraries( test_noncentral_absolute_pose opengv random_generators )
  add_test(NAME test_noncentral_absolute_pose
    WORKING_DIRECTORY ${CMAKE_RUNTIME_OUTPUT_DIRECTORY}
    COMMAND test_noncentral_absolute_pose)

  add_executable( test_noncentral_absolute_pose_sac test/test_noncentral_absolute_pose_sac.cpp )
  target_link_libraries( test_noncentral_absolute_pose_sac opengv random_generators )
  add_test(NAME test_noncentral_absolute_pose_sac
    WORKING_DIRECTORY ${CMAKE_RUNTIME_OUTPUT_DIRECTORY}
    COMMAND test_noncentral_absolute_pose_sac)

  add_executable( test_multi_noncentral_absolute_pose_sac test/test_multi_noncentral_absolute_pose_sac.cpp )
  target_link_libraries( test_multi_noncentral_absolute_pose_sac opengv random_generators )
  add_test(NAME test_multi_noncentral_absolute_pose_sac
    WORKING_DIRECTORY ${CMAKE_RUNTIME_OUTPUT_DIRECTORY}
    COMMAND test_multi_noncentral_absolute_pose_sac)

  add_executable( test_relative_pose test/test_relative_pose.cpp )
  target_link_libraries( test_relative_pose opengv random_generators )
  add_test(NAME test_relative_pose
    WORKING_DIRECTORY ${CMAKE_RUNTIME_OUTPUT_DIRECTORY}
    COMMAND test_relative_pose)

  add_executable( test_relative_pose_rotationOnly test/test_relative_pose_rotationOnly.cpp )
  target_link_libraries( test_relative_pose_rotationOnly opengv random_generators )
  add_test(NAME test_relative_pose_rotationOnly
    WORKING_DIRECTORY ${CMAKE_RUNTIME_OUTPUT_DIRECTORY}
    COMMAND test_relative_pose_rotationOnly)

  add_executable( test_relative_pose_rotationOnly_sac test/test_relative_pose_rotationOnly_sac.cpp )
  target_link_libraries( test_relative_pose_rotationOnly_sac opengv random_generators )
  add_test(NAME test_relative_pose_rotationOnly_sac
    WORKING_DIRECTORY ${CMAKE_RUNTIME_OUTPUT_DIRECTORY}
    COMMAND test_relative_pose_rotationOnly_sac)

  add_executable( test_relative_pose_sac test/test_relative_pose_sac.cpp )
  target_link_libraries( test_relative_pose_sac opengv random_generators )
  add_test(NAME test_relative_pose_sac
    WORKING_DIRECTORY ${CMAKE_RUNTIME_OUTPUT_DIRECTORY}
    COMMAND test_relative_pose_sac)

  add_executable( test_noncentral_relative_pose test/test_noncentral_relative_pose.cpp )
  target_link_libraries( test_noncentral_relative_pose opengv random_generators )
  add_test(NAME test_noncentral_relative_pose
    WORKING_DIRECTORY ${CMAKE_RUNTIME_OUTPUT_DIRECTORY}
    COMMAND test_noncentral_relative_pose)

  add_executable( test_noncentral_relative_pose_sac test/test_noncentral_relative_pose_sac.cpp )
  target_link_libraries( test_noncentral_relative_pose_sac opengv random_generators )
  add_test(NAME test_noncentral_relative_pose_sac
    WORKING_DIRECTORY ${CMAKE_RUNTIME_OUTPUT_DIRECTORY}
    COMMAND test_noncentral_relative_pose_sac)

  add_executable( test_multi_noncentral_relative_pose_sac test/test_multi_noncentral_relative_pose_sac.cpp )
  target_link_libraries( test_multi_noncentral_relative_pose_sac opengv random_generators )
  add_test(NAME test_multi_noncentral_relative_pose_sac
    WORKING_DIRECTORY ${CMAKE_RUNTIME_OUTPUT_DIRECTORY}
    COMMAND test_multi_noncentral_relative_pose_sac)

  add_executable( test_eigensolver_sac test/test_eigensolver_sac.cpp )
  target_link_libraries( test_eigensolver_sac opengv random_generators )
  add_test(NAME test_eigensolver_sac
    WORKING_DIRECTORY ${CMAKE_RUNTIME_OUTPUT_DIRECTORY}
    COMMAND test_eigensolver_sac)

  add_executable( test_triangulation test/test_triangulation.cpp )
  target_link_libraries( test_triangulation opengv random_generators )
  add_test(NAME test_triangulation
    WORKING_DIRECTORY ${CMAKE_RUNTIME_OUTPUT_DIRECTORY}
    COMMAND test_triangulation)

  add_executable( test_eigensolver test/test_eigensolver.cpp )
  target_link_libraries( test_eigensolver opengv random_generators )
  add_test(NAME test_eigensolver
    WORKING_DIRECTORY ${CMAKE_RUNTIME_OUTPUT_DIRECTORY}
    COMMAND test_eigensolver)

  add_executable( test_point_cloud test/test_point_cloud.cpp )
  target_link_libraries( test_point_cloud opengv random_generators )
  add_test(NAME  test_point_cloud
    WORKING_DIRECTORY ${CMAKE_RUNTIME_OUTPUT_DIRECTORY}
    COMMAND test_point_cloud)

  add_Executable( test_point_cloud_sac test/test_point_cloud_sac.cpp )
  target_link_libraries( test_point_cloud_sac opengv random_generators )
  add_test(NAME test_point_cloud_sac
    WORKING_DIRECTORY ${CMAKE_RUNTIME_OUTPUT_DIRECTORY}
    COMMAND test_point_cloud_sac)

  add_Executable( test_Sturm test/test_Sturm.cpp )
  target_link_libraries( test_Sturm opengv random_generators )
  add_test(NAME test_Sturm
    WORKING_DIRECTORY ${CMAKE_RUNTIME_OUTPUT_DIRECTORY}
    COMMAND test_Sturm)

  set_target_properties(
    test_absolute_pose
    test_absolute_pose_sac
    test_noncentral_absolute_pose
    test_noncentral_absolute_pose_sac
    test_multi_noncentral_absolute_pose_sac
    test_relative_pose
    test_relative_pose_rotationOnly
    test_relative_pose_rotationOnly_sac
    test_relative_pose_sac
    test_noncentral_relative_pose
    test_noncentral_relative_pose_sac
    test_multi_noncentral_relative_pose_sac
    test_eigensolver_sac
    test_triangulation
    test_eigensolver
    test_point_cloud
    test_point_cloud_sac
    test_Sturm

    PROPERTIES
    CXX_STANDARD 11
    CXX_STANDARD_REQUIRED ON
    DEBUG_POSTFIX d )


ENDIF()

install(
  TARGETS opengv
  EXPORT opengv-export
  RUNTIME DESTINATION bin
  ARCHIVE DESTINATION lib
  LIBRARY DESTINATION lib
  COMPONENT library
)
target_include_directories(opengv PUBLIC "${CMAKE_INSTALL_PREFIX}/include")
install(DIRECTORY include/ DESTINATION include/ FILES_MATCHING PATTERN "*.h" PATTERN "*.hpp")
install(EXPORT opengv-export DESTINATION CMake FILE opengv-config.cmake)


if (BUILD_PYTHON)
  add_subdirectory( python )
endif()
>>>>>>> 2e2d2191
<|MERGE_RESOLUTION|>--- conflicted
+++ resolved
@@ -7,8 +7,6 @@
 
 set (OPENGV_VERSION_MAJOR 1)
 set (OPENGV_VERSION_MINOR 0)
-
-<<<<<<< HEAD
 
 IF(ROS)
   find_package(catkin)
@@ -32,56 +30,6 @@
 add_definitions (-Wall -std=c++0x )
 
 include_directories(${ADDITIONAL_INCLUDE_DIRS} ${PROJECT_SOURCE_DIR}/include)
-=======
-# Set the build type.  Options are:
-#
-#  None (CMAKE_C_FLAGS or CMAKE_CXX_FLAGS used)
-#  Debug (CMAKE_C_FLAGS_DEBUG or CMAKE_CXX_FLAGS_DEBUG)
-#  Release (CMAKE_C_FLAGS_RELEASE or CMAKE_CXX_FLAGS_RELEASE)
-#  RelWithDebInfo (CMAKE_C_FLAGS_RELWITHDEBINFO or CMAKE_CXX_FLAGS_RELWITHDEBINFO)
-#  MinSizeRel (CMAKE_C_FLAGS_MINSIZEREL or CMAKE_CXX_FLAGS_MINSIZEREL)
-
-set(CMAKE_BUILD_TYPE Release)
-
-#set the default path for built executables to the "bin" directory
-set(EXECUTABLE_OUTPUT_PATH ${CMAKE_BINARY_DIR}/bin)
-#set the default path for built libraries to the "lib" directory
-set(LIBRARY_OUTPUT_PATH ${CMAKE_BINARY_DIR}/lib)
-
-OPTION(BUILD_TESTS "Build tests" ON)
-OPTION(BUILD_PYTHON "Build Python extension" OFF)
-
-IF(MSVC)
-  set(BUILD_SHARED_LIBS OFF)
-ELSE()
-  OPTION(BUILD_SHARED_LIBS "Build shared libraries" OFF)
-  OPTION(BUILD_POSITION_INDEPENDENT_CODE "Build position independent code (-fPIC)" ON)
-ENDIF()
-
-IF(MSVC)
-  add_compile_options(/wd4514 /wd4267 $<$<CONFIG:DEBUG>:/bigobj>)
-ELSE()
-  add_definitions (-Wall -march=native -O3)
-ENDIF()
-
-IF(BUILD_POSITION_INDEPENDENT_CODE)
-  add_definitions( -fPIC )
-ENDIF()
-
-ADD_DEFINITIONS (
--Wall
--Wextra
-#-Werror
--Wwrite-strings
--Wno-unused-parameter
--fno-strict-aliasing
-)
-
-set(CMAKE_MODULE_PATH ${CMAKE_MODULE_PATH} "${PROJECT_SOURCE_DIR}/modules/")
-find_package(Eigen REQUIRED)
-set(ADDITIONAL_INCLUDE_DIRS ${EIGEN_INCLUDE_DIRS} ${EIGEN_INCLUDE_DIR}/unsupported)
-include_directories(${PROJECT_SOURCE_DIR}/include)
->>>>>>> 2e2d2191
 
 set(OPENGV_SOURCE_FILES
   src/absolute_pose/modules/main.cpp
@@ -202,7 +150,6 @@
   include/opengv/relative_pose/MANoncentralRelativeMulti.hpp
   include/opengv/point_cloud/MAPointCloud.hpp )
 
-<<<<<<< HEAD
 IF(WIN32)
   add_library( opengv ${OPENGV_SOURCE_FILES} ${OPENGV_HEADER_FILES} )
   add_library( random_generators test/random_generators.cpp test/random_generators.hpp test/experiment_helpers.cpp test/experiment_helpers.hpp test/time_measurement.cpp test/time_measurement.hpp )
@@ -338,172 +285,3 @@
   cs_install()
   cs_export()
 ENDIF()
-
-=======
-add_library( opengv ${OPENGV_SOURCE_FILES} ${OPENGV_HEADER_FILES} )
-add_library( random_generators test/random_generators.cpp test/random_generators.hpp test/experiment_helpers.cpp test/experiment_helpers.hpp test/time_measurement.cpp test/time_measurement.hpp )
-set_target_properties( opengv random_generators PROPERTIES
-  CXX_STANDARD 11
-  CXX_STANDARD_REQUIRED ON
-  DEBUG_POSTFIX d )
-target_include_directories( opengv PUBLIC ${ADDITIONAL_INCLUDE_DIRS} )
-target_include_directories( random_generators PRIVATE ${ADDITIONAL_INCLUDE_DIRS} )
-target_link_libraries( random_generators opengv )
-
-IF (BUILD_TESTS)
-  enable_testing()
-  include_directories( ${ADDITIONAL_INCLUDE_DIRS} )
-
-  add_executable( test_absolute_pose test/test_absolute_pose.cpp )
-  target_link_libraries( test_absolute_pose opengv random_generators )
-  add_test(NAME test_absolute_pose
-    WORKING_DIRECTORY ${EXECUTABLE_OUTPUT_PATH}
-    COMMAND test_absolute_pose)
-
-  add_executable( test_absolute_pose_sac test/test_absolute_pose_sac.cpp )
-  target_link_libraries( test_absolute_pose_sac opengv random_generators )
-  add_test(NAME test_absolute_pose_sac
-    WORKING_DIRECTORY ${CMAKE_RUNTIME_OUTPUT_DIRECTORY}
-    COMMAND test_absolute_pose_sac)
-
-  add_executable( test_noncentral_absolute_pose test/test_noncentral_absolute_pose.cpp )
-  target_link_libraries( test_noncentral_absolute_pose opengv random_generators )
-  add_test(NAME test_noncentral_absolute_pose
-    WORKING_DIRECTORY ${CMAKE_RUNTIME_OUTPUT_DIRECTORY}
-    COMMAND test_noncentral_absolute_pose)
-
-  add_executable( test_noncentral_absolute_pose_sac test/test_noncentral_absolute_pose_sac.cpp )
-  target_link_libraries( test_noncentral_absolute_pose_sac opengv random_generators )
-  add_test(NAME test_noncentral_absolute_pose_sac
-    WORKING_DIRECTORY ${CMAKE_RUNTIME_OUTPUT_DIRECTORY}
-    COMMAND test_noncentral_absolute_pose_sac)
-
-  add_executable( test_multi_noncentral_absolute_pose_sac test/test_multi_noncentral_absolute_pose_sac.cpp )
-  target_link_libraries( test_multi_noncentral_absolute_pose_sac opengv random_generators )
-  add_test(NAME test_multi_noncentral_absolute_pose_sac
-    WORKING_DIRECTORY ${CMAKE_RUNTIME_OUTPUT_DIRECTORY}
-    COMMAND test_multi_noncentral_absolute_pose_sac)
-
-  add_executable( test_relative_pose test/test_relative_pose.cpp )
-  target_link_libraries( test_relative_pose opengv random_generators )
-  add_test(NAME test_relative_pose
-    WORKING_DIRECTORY ${CMAKE_RUNTIME_OUTPUT_DIRECTORY}
-    COMMAND test_relative_pose)
-
-  add_executable( test_relative_pose_rotationOnly test/test_relative_pose_rotationOnly.cpp )
-  target_link_libraries( test_relative_pose_rotationOnly opengv random_generators )
-  add_test(NAME test_relative_pose_rotationOnly
-    WORKING_DIRECTORY ${CMAKE_RUNTIME_OUTPUT_DIRECTORY}
-    COMMAND test_relative_pose_rotationOnly)
-
-  add_executable( test_relative_pose_rotationOnly_sac test/test_relative_pose_rotationOnly_sac.cpp )
-  target_link_libraries( test_relative_pose_rotationOnly_sac opengv random_generators )
-  add_test(NAME test_relative_pose_rotationOnly_sac
-    WORKING_DIRECTORY ${CMAKE_RUNTIME_OUTPUT_DIRECTORY}
-    COMMAND test_relative_pose_rotationOnly_sac)
-
-  add_executable( test_relative_pose_sac test/test_relative_pose_sac.cpp )
-  target_link_libraries( test_relative_pose_sac opengv random_generators )
-  add_test(NAME test_relative_pose_sac
-    WORKING_DIRECTORY ${CMAKE_RUNTIME_OUTPUT_DIRECTORY}
-    COMMAND test_relative_pose_sac)
-
-  add_executable( test_noncentral_relative_pose test/test_noncentral_relative_pose.cpp )
-  target_link_libraries( test_noncentral_relative_pose opengv random_generators )
-  add_test(NAME test_noncentral_relative_pose
-    WORKING_DIRECTORY ${CMAKE_RUNTIME_OUTPUT_DIRECTORY}
-    COMMAND test_noncentral_relative_pose)
-
-  add_executable( test_noncentral_relative_pose_sac test/test_noncentral_relative_pose_sac.cpp )
-  target_link_libraries( test_noncentral_relative_pose_sac opengv random_generators )
-  add_test(NAME test_noncentral_relative_pose_sac
-    WORKING_DIRECTORY ${CMAKE_RUNTIME_OUTPUT_DIRECTORY}
-    COMMAND test_noncentral_relative_pose_sac)
-
-  add_executable( test_multi_noncentral_relative_pose_sac test/test_multi_noncentral_relative_pose_sac.cpp )
-  target_link_libraries( test_multi_noncentral_relative_pose_sac opengv random_generators )
-  add_test(NAME test_multi_noncentral_relative_pose_sac
-    WORKING_DIRECTORY ${CMAKE_RUNTIME_OUTPUT_DIRECTORY}
-    COMMAND test_multi_noncentral_relative_pose_sac)
-
-  add_executable( test_eigensolver_sac test/test_eigensolver_sac.cpp )
-  target_link_libraries( test_eigensolver_sac opengv random_generators )
-  add_test(NAME test_eigensolver_sac
-    WORKING_DIRECTORY ${CMAKE_RUNTIME_OUTPUT_DIRECTORY}
-    COMMAND test_eigensolver_sac)
-
-  add_executable( test_triangulation test/test_triangulation.cpp )
-  target_link_libraries( test_triangulation opengv random_generators )
-  add_test(NAME test_triangulation
-    WORKING_DIRECTORY ${CMAKE_RUNTIME_OUTPUT_DIRECTORY}
-    COMMAND test_triangulation)
-
-  add_executable( test_eigensolver test/test_eigensolver.cpp )
-  target_link_libraries( test_eigensolver opengv random_generators )
-  add_test(NAME test_eigensolver
-    WORKING_DIRECTORY ${CMAKE_RUNTIME_OUTPUT_DIRECTORY}
-    COMMAND test_eigensolver)
-
-  add_executable( test_point_cloud test/test_point_cloud.cpp )
-  target_link_libraries( test_point_cloud opengv random_generators )
-  add_test(NAME  test_point_cloud
-    WORKING_DIRECTORY ${CMAKE_RUNTIME_OUTPUT_DIRECTORY}
-    COMMAND test_point_cloud)
-
-  add_Executable( test_point_cloud_sac test/test_point_cloud_sac.cpp )
-  target_link_libraries( test_point_cloud_sac opengv random_generators )
-  add_test(NAME test_point_cloud_sac
-    WORKING_DIRECTORY ${CMAKE_RUNTIME_OUTPUT_DIRECTORY}
-    COMMAND test_point_cloud_sac)
-
-  add_Executable( test_Sturm test/test_Sturm.cpp )
-  target_link_libraries( test_Sturm opengv random_generators )
-  add_test(NAME test_Sturm
-    WORKING_DIRECTORY ${CMAKE_RUNTIME_OUTPUT_DIRECTORY}
-    COMMAND test_Sturm)
-
-  set_target_properties(
-    test_absolute_pose
-    test_absolute_pose_sac
-    test_noncentral_absolute_pose
-    test_noncentral_absolute_pose_sac
-    test_multi_noncentral_absolute_pose_sac
-    test_relative_pose
-    test_relative_pose_rotationOnly
-    test_relative_pose_rotationOnly_sac
-    test_relative_pose_sac
-    test_noncentral_relative_pose
-    test_noncentral_relative_pose_sac
-    test_multi_noncentral_relative_pose_sac
-    test_eigensolver_sac
-    test_triangulation
-    test_eigensolver
-    test_point_cloud
-    test_point_cloud_sac
-    test_Sturm
-
-    PROPERTIES
-    CXX_STANDARD 11
-    CXX_STANDARD_REQUIRED ON
-    DEBUG_POSTFIX d )
-
-
-ENDIF()
-
-install(
-  TARGETS opengv
-  EXPORT opengv-export
-  RUNTIME DESTINATION bin
-  ARCHIVE DESTINATION lib
-  LIBRARY DESTINATION lib
-  COMPONENT library
-)
-target_include_directories(opengv PUBLIC "${CMAKE_INSTALL_PREFIX}/include")
-install(DIRECTORY include/ DESTINATION include/ FILES_MATCHING PATTERN "*.h" PATTERN "*.hpp")
-install(EXPORT opengv-export DESTINATION CMake FILE opengv-config.cmake)
-
-
-if (BUILD_PYTHON)
-  add_subdirectory( python )
-endif()
->>>>>>> 2e2d2191
